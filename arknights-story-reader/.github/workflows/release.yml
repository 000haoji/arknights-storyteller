name: publish

on:
  workflow_dispatch:
  push:
    branches:
      - release

env:
  CARGO_TERM_COLOR: always
  ANDROID_KEYSTORE_B64: ${{ secrets.ANDROID_KEYSTORE_B64 }}

jobs:
  publish-tauri:
    name: Build desktop bundles
    runs-on: ${{ matrix.platform }}
    strategy:
      fail-fast: false
      matrix:
        include:
          - platform: macos-latest
            args: "--target aarch64-apple-darwin"
          - platform: macos-latest
            args: "--target x86_64-apple-darwin"
          - platform: ubuntu-22.04
            args: ""
          - platform: windows-latest
            args: ""
    permissions:
      contents: write
    outputs:
      release_id: ${{ steps.publish.outputs.releaseId }}
      release_upload_url: ${{ steps.publish.outputs.releaseUploadUrl }}
      app_version: ${{ steps.publish.outputs.appVersion }}
    steps:
      - uses: actions/checkout@v4

      - name: Install system deps (Ubuntu)
        if: contains(matrix.platform, 'ubuntu')
        run: |
          sudo apt-get update
          sudo apt-get install -y \
            libwebkit2gtk-4.1-dev \
            libappindicator3-dev \
            librsvg2-dev \
            patchelf

      - name: Setup Node.js
        uses: actions/setup-node@v4
        with:
          node-version: lts/*
          cache: npm

      - name: Setup Rust
        uses: dtolnay/rust-toolchain@stable
        with:
          targets: ${{ matrix.platform == 'macos-latest' && 'aarch64-apple-darwin,x86_64-apple-darwin' || '' }}

      - name: Rust cache
        uses: swatinem/rust-cache@v2
        with:
          workspaces: ./src-tauri -> target

      - name: Install frontend dependencies
        run: npm ci

      - name: Build with tauri-action
        id: publish
        uses: tauri-apps/tauri-action@v0
        env:
          GITHUB_TOKEN: ${{ secrets.GITHUB_TOKEN }}
          TAURI_SIGNING_PRIVATE_KEY: ${{ secrets.TAURI_SIGNING_PRIVATE_KEY }}
          TAURI_SIGNING_PRIVATE_KEY_PASSWORD: ${{ secrets.TAURI_SIGNING_PRIVATE_KEY_PASSWORD }}
          TAURI_UPDATER_PUBKEY: ${{ secrets.TAURI_UPDATER_PUBKEY }}
          TAURI_UPDATER_ENDPOINT: ${{ secrets.TAURI_UPDATER_ENDPOINT }}
        with:
          tagName: app-v__VERSION__
          releaseName: 明日方舟剧情阅读器 v__VERSION__
          releaseBody: |
            自动构建版本。请在附件中获取对应平台的安装包。
          releaseDraft: true
          args: ${{ matrix.args }}

  android:
    name: Build signed Android APK
    needs: publish-tauri
<<<<<<< HEAD
    if: ${{ needs.publish-tauri.outputs.release_id != '' }}
=======
    if: needs.publish-tauri.outputs.release_id != '' && env.ANDROID_KEYSTORE_B64 != ''
>>>>>>> 3eb4db2e
    runs-on: ubuntu-22.04
    permissions:
      contents: write
    steps:
      - uses: actions/checkout@v4

      - name: Setup Node.js
        uses: actions/setup-node@v4
        with:
          node-version: lts/*
          cache: npm

      - name: Setup Java
        uses: actions/setup-java@v4
        with:
          distribution: temurin
          java-version: "17"

      - name: Setup Android SDK
        uses: android-actions/setup-android@v3
        with:
          packages: |
            tools
            platform-tools
            platforms;android-34
            build-tools;34.0.0
            ndk;26.1.10909125

      - name: Setup Rust
        uses: dtolnay/rust-toolchain@stable
        with:
          targets: aarch64-linux-android

      - name: Rust cache
        uses: swatinem/rust-cache@v2
        with:
          workspaces: ./src-tauri -> target

      - name: Install frontend dependencies
        run: npm ci

      - name: Restore Android keystore
        run: |
          mkdir -p src-tauri/gen/android
          echo "$ANDROID_KEYSTORE_B64" | base64 --decode > src-tauri/gen/android/upload-keystore.jks

          KEY_PASSWORD="${ANDROID_KEY_PASSWORD:-$ANDROID_KEYSTORE_PASSWORD}"
          cat <<EOF > src-tauri/gen/android/keystore.properties
storePassword=$ANDROID_KEYSTORE_PASSWORD
keyPassword=$KEY_PASSWORD
keyAlias=${ANDROID_KEY_ALIAS}
storeFile=${{ github.workspace }}/src-tauri/gen/android/upload-keystore.jks
EOF
        env:
          ANDROID_KEYSTORE_B64: ${{ secrets.ANDROID_KEYSTORE_B64 }}
          ANDROID_KEYSTORE_PASSWORD: ${{ secrets.ANDROID_KEYSTORE_PASSWORD }}
          ANDROID_KEY_ALIAS: ${{ secrets.ANDROID_KEY_ALIAS }}
          ANDROID_KEY_PASSWORD: ${{ secrets.ANDROID_KEY_PASSWORD }}

      - name: Build signed Android APK
        env:
          ANDROID_KEYSTORE_PATH: ${{ github.workspace }}/src-tauri/gen/android/upload-keystore.jks
          ANDROID_KEY_ALIAS: ${{ secrets.ANDROID_KEY_ALIAS }}
          ANDROID_KEYSTORE_PASSWORD: ${{ secrets.ANDROID_KEYSTORE_PASSWORD }}
          ANDROID_KEY_PASSWORD: ${{ secrets.ANDROID_KEY_PASSWORD }}
        run: |
          bash scripts/build-apk.sh

      - name: Upload APK to release
        env:
          GH_TOKEN: ${{ secrets.GITHUB_TOKEN }}
        run: |
          APK_PATH="src-tauri/gen/android/app/build/outputs/apk/universal/release/app-universal-release-signed.apk"
          if [ ! -f "$APK_PATH" ]; then
            echo "Signed APK not found at $APK_PATH" >&2
            exit 1
          fi
          TAG="app-v${{ needs.publish-tauri.outputs.app_version }}"
          RELEASE_NAME="arknights-story-reader-android-${{ needs.publish-tauri.outputs.app_version }}.apk"
          gh release upload "$TAG" "$APK_PATH#$RELEASE_NAME" --clobber

      - name: Publish Android update manifest
        env:
          GH_TOKEN: ${{ secrets.GITHUB_TOKEN }}
        run: |
          TAG="app-v${{ needs.publish-tauri.outputs.app_version }}"
          VERSION="${{ needs.publish-tauri.outputs.app_version }}"
          APK_NAME="arknights-story-reader-android-${{ needs.publish-tauri.outputs.app_version }}.apk"
          JSON_PATH="android-latest.json"
          cat <<EOF > "$JSON_PATH"
{
  "version": "$VERSION",
  "notes": "",
  "url": "https://github.com/${{ github.repository }}/releases/download/$TAG/$APK_NAME",
  "fileName": "$APK_NAME"
}
EOF
          gh release upload "$TAG" "$JSON_PATH#$JSON_PATH" --clobber

      - name: Cleanup keystore
        if: always()
        run: rm -f src-tauri/gen/android/upload-keystore.jks src-tauri/gen/android/keystore.properties<|MERGE_RESOLUTION|>--- conflicted
+++ resolved
@@ -84,11 +84,7 @@
   android:
     name: Build signed Android APK
     needs: publish-tauri
-<<<<<<< HEAD
-    if: ${{ needs.publish-tauri.outputs.release_id != '' }}
-=======
     if: needs.publish-tauri.outputs.release_id != '' && env.ANDROID_KEYSTORE_B64 != ''
->>>>>>> 3eb4db2e
     runs-on: ubuntu-22.04
     permissions:
       contents: write
